--- conflicted
+++ resolved
@@ -14,13 +14,8 @@
   build:
     runs-on: ubuntu-latest
     steps:
-<<<<<<< HEAD
-      - uses: actions/checkout@v4
-      - uses: julia-actions/setup-julia@v2
-=======
       - uses: actions/checkout@v5
       - uses: julia-actions/setup-julia@latest
->>>>>>> 9513ed43
         with:
           version: '1'
       - name: Install python packages
